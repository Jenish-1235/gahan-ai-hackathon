import torch
import torch.nn as nn
from models.vit_backbone import ViTBackbone
from models.gru_temporal_encoder import GRUTemporalEncoder
from models.detr_decoder import DETRDecoder
<<<<<<< HEAD
import torch.nn as nn
import torch

class CutInDetectionModel(nn.Module):
    def __init__(self, num_classes=4, num_queries=100, hidden_dim=512):
        super().__init__()
        self.num_classes = num_classes
        self.num_queries = num_queries
        
        # Enhanced components
        self.vit = ViTBackbone(pretrained=True, output_dim=768)
        self.temporal = GRUTemporalEncoder(input_dim=768, hidden_dim=hidden_dim)
        self.decoder = DETRDecoder(input_dim=hidden_dim, num_queries=num_queries, num_classes=num_classes)
        
        # Class mapping
        self.class_names = ['Background', 'Car', 'MotorBike', 'EgoVehicle']

    def forward(self, x):
        """
        Args:
            x: (B, T, C, H, W) - batch of image sequences
        
        Returns:
            dict with 'pred_logits', 'pred_boxes', 'pred_cutin'
        """
        B, T, C, H, W = x.shape
        
        # Reshape for ViT processing
        x = x.view(B * T, C, H, W)
        
        # Extract visual features
        features = self.vit(x)  # (B*T, 768)
        
        # Reshape back to sequence format
        features = features.view(B, T, -1)  # (B, T, 768)
        
        # Temporal encoding with GRU
        temporal_features = self.temporal(features)  # (B, hidden_dim)
        
        # DETR-style decoding
        class_logits, bboxes, cutin_scores = self.decoder(temporal_features)
        
        return {
            'pred_logits': class_logits,    # (B, num_queries, num_classes)
            'pred_boxes': bboxes,           # (B, num_queries, 4)
            'pred_cutin': cutin_scores      # (B, num_queries)
        }
    
    def get_class_name(self, class_idx):
        """Get class name from index"""
        return self.class_names[class_idx] if 0 <= class_idx < len(self.class_names) else 'Unknown'
=======
from utils.roi_cropper import ROICropper




class OptimizedCutInDetectionModel(nn.Module):
    def __init__(self, num_classes=4, num_queries=100):
        super().__init__()
        self.vit = ViTBackbone(pretrained=True)
        self.temporal = GRUTemporalEncoder(input_dim=768, hidden_dim=512)
        self.decoder = DETRDecoder(input_dim=512, num_queries=num_queries, num_classes=num_classes)
        self.roi_cropper = ROICropper()
        
        # Add attention mechanism for better feature fusion
        self.feature_attention = nn.MultiheadAttention(embed_dim=512, num_heads=8)
        
    def forward(self, x, annotations=None):
        B, T, C, H, W = x.shape
        
        # Apply ROI cropping if annotations available
        if annotations is not None and self.training:
            cropped_sequences = []
            for seq_idx in range(T):
                seq_images = x[:, seq_idx]  # (B, C, H, W)
                seq_annotations = [ann[seq_idx] if seq_idx < len(ann) else [] 
                                 for ann in annotations]
                cropped = self.roi_cropper.crop_around_objects(seq_images, seq_annotations)
                cropped_sequences.append(cropped)
            x = torch.stack(cropped_sequences, dim=1)  # (B, T, C, H, W)
        
        # Reshape for ViT processing
        x = x.view(B * T, C, H, W)
        features = self.vit(x)  # (B*T, D)
        features = features.view(B, T, -1)
        
        # Temporal encoding with GRU
        temporal_features = self.temporal(features)  # (B, D)
        
        # Apply self-attention for better representation
        attended_features, _ = self.feature_attention(
            temporal_features.unsqueeze(1), 
            temporal_features.unsqueeze(1), 
            temporal_features.unsqueeze(1)
        )
        attended_features = attended_features.squeeze(1)
        
        # DETR decoder
        class_logits, bboxes, cutin_scores = self.decoder(attended_features)
        
        return {
            "pred_logits": class_logits,
            "pred_boxes": bboxes,
            "pred_cutin": cutin_scores
        }
>>>>>>> 87aeb4d3
<|MERGE_RESOLUTION|>--- conflicted
+++ resolved
@@ -2,8 +2,8 @@
 import torch.nn as nn
 from models.vit_backbone import ViTBackbone
 from models.gru_temporal_encoder import GRUTemporalEncoder
+from models.gru_temporal_encoder import GRUTemporalEncoder
 from models.detr_decoder import DETRDecoder
-<<<<<<< HEAD
 import torch.nn as nn
 import torch
 
@@ -55,59 +55,3 @@
     def get_class_name(self, class_idx):
         """Get class name from index"""
         return self.class_names[class_idx] if 0 <= class_idx < len(self.class_names) else 'Unknown'
-=======
-from utils.roi_cropper import ROICropper
-
-
-
-
-class OptimizedCutInDetectionModel(nn.Module):
-    def __init__(self, num_classes=4, num_queries=100):
-        super().__init__()
-        self.vit = ViTBackbone(pretrained=True)
-        self.temporal = GRUTemporalEncoder(input_dim=768, hidden_dim=512)
-        self.decoder = DETRDecoder(input_dim=512, num_queries=num_queries, num_classes=num_classes)
-        self.roi_cropper = ROICropper()
-        
-        # Add attention mechanism for better feature fusion
-        self.feature_attention = nn.MultiheadAttention(embed_dim=512, num_heads=8)
-        
-    def forward(self, x, annotations=None):
-        B, T, C, H, W = x.shape
-        
-        # Apply ROI cropping if annotations available
-        if annotations is not None and self.training:
-            cropped_sequences = []
-            for seq_idx in range(T):
-                seq_images = x[:, seq_idx]  # (B, C, H, W)
-                seq_annotations = [ann[seq_idx] if seq_idx < len(ann) else [] 
-                                 for ann in annotations]
-                cropped = self.roi_cropper.crop_around_objects(seq_images, seq_annotations)
-                cropped_sequences.append(cropped)
-            x = torch.stack(cropped_sequences, dim=1)  # (B, T, C, H, W)
-        
-        # Reshape for ViT processing
-        x = x.view(B * T, C, H, W)
-        features = self.vit(x)  # (B*T, D)
-        features = features.view(B, T, -1)
-        
-        # Temporal encoding with GRU
-        temporal_features = self.temporal(features)  # (B, D)
-        
-        # Apply self-attention for better representation
-        attended_features, _ = self.feature_attention(
-            temporal_features.unsqueeze(1), 
-            temporal_features.unsqueeze(1), 
-            temporal_features.unsqueeze(1)
-        )
-        attended_features = attended_features.squeeze(1)
-        
-        # DETR decoder
-        class_logits, bboxes, cutin_scores = self.decoder(attended_features)
-        
-        return {
-            "pred_logits": class_logits,
-            "pred_boxes": bboxes,
-            "pred_cutin": cutin_scores
-        }
->>>>>>> 87aeb4d3
