--- conflicted
+++ resolved
@@ -1,7 +1,6 @@
 import os
 import torch
 from torch.utils.data import Dataset
-<<<<<<< HEAD
 from torchvision import transforms
 import random
 import numpy as np
@@ -10,18 +9,9 @@
 class CutInSequenceDataset(Dataset):
     def __init__(self, root_dir: str, sequence_length: int = 5, transform=None, 
                  roi_filter=True, balance_classes=True, augment=True):
-=======
-from PIL import Image
-import xml.etree.ElementTree as ET
-import torchvision.transforms as transforms
-
-class CutInSequenceDataset(Dataset):
-    def __init__(self, root_dir, transform=None, sequence_length=5):
->>>>>>> 816649be
         self.root_dir = root_dir
         self.transform = transform
         self.sequence_length = sequence_length
-<<<<<<< HEAD
         self.roi_filter = roi_filter
         self.balance_classes = balance_classes
         self.augment = augment
@@ -135,40 +125,10 @@
         print(f"[INFO] Balanced dataset: {len(normal_sequences)} normal + {len(cutting_sequences)} cutting sequences")
         return balanced_samples
 
-=======
-        self.sequences = self._load_sequences()
-        
-    def _load_sequences(self):
-        sequences = []
-        for recording in os.listdir(self.root_dir):
-            recording_path = os.path.join(self.root_dir, recording)
-            if os.path.isdir(recording_path):
-                annotations_path = os.path.join(recording_path, "Annotations")
-                if os.path.exists(annotations_path):
-                    # Get all frame files
-                    frames = []
-                    for file in os.listdir(annotations_path):
-                        if file.endswith('.JPG') or file.endswith('.jpg') or file.endswith('.png'):
-                            frame_num = int(file.split('_')[-1].split('.')[0])
-                            frames.append((frame_num, file))
-                    
-                    # Sort by frame number
-                    frames.sort(key=lambda x: x[0])
-                    
-                    # Create sequences
-                    for i in range(0, len(frames), self.sequence_length):
-                        seq_frames = frames[i:i+self.sequence_length]
-                        if len(seq_frames) >= 1:  # At least 1 frame
-                            sequences.append((recording_path, seq_frames))
-        
-        return sequences
-    
->>>>>>> 816649be
     def __len__(self):
         return len(self.sequences)
     
     def __getitem__(self, idx):
-<<<<<<< HEAD
         max_attempts = 10
         attempts = 0
 
@@ -256,91 +216,4 @@
                 'cutting': cutting,
                 'track_id': track_id
             })
-        return objects
-=======
-        recording_path, frame_list = self.sequences[idx]
-        annotations_path = os.path.join(recording_path, "Annotations")
-        
-        images = []
-        annotations = []
-        
-        for frame_num, frame_file in frame_list:
-            # Load image
-            img_path = os.path.join(annotations_path, frame_file)
-            try:
-                image = Image.open(img_path).convert('RGB')
-                if self.transform:
-                    image = self.transform(image)
-                images.append(image)
-            except Exception as e:
-                print(f"Error loading image {img_path}: {e}")
-                # Create dummy image if loading fails
-                if self.transform:
-                    dummy_img = torch.zeros(3, 224, 224)
-                else:
-                    dummy_img = Image.new('RGB', (224, 224))
-                images.append(dummy_img)
-            
-            # Load annotation
-            xml_file = frame_file.replace('.JPG', '.xml').replace('.jpg', '.xml').replace('.png', '.xml')
-            xml_path = os.path.join(annotations_path, xml_file)
-            
-            frame_annotations = []
-            if os.path.exists(xml_path):
-                try:
-                    frame_annotations = self._parse_xml(xml_path)
-                except Exception as e:
-                    print(f"Error parsing XML {xml_path}: {e}")
-            
-            annotations.append(frame_annotations)
-        
-        # Ensure we have at least one frame
-        if not images:
-            dummy_img = torch.zeros(3, 224, 224) if self.transform else Image.new('RGB', (224, 224))
-            images = [dummy_img]
-            annotations = [[]]
-        
-        # Convert to tensor if needed
-        if len(images) == 1:
-            images = images[0].unsqueeze(0)  # Add time dimension
-        else:
-            images = torch.stack(images)
-        
-        return images, annotations
-    
-    def _parse_xml(self, xml_path):
-        tree = ET.parse(xml_path)
-        root = tree.getroot()
-        
-        annotations = []
-        
-        for obj in root.findall('object'):
-            name = obj.find('name').text
-            
-            bbox_elem = obj.find('bndbox')
-            if bbox_elem is not None:
-                xmin = float(bbox_elem.find('xmin').text)
-                ymin = float(bbox_elem.find('ymin').text)
-                xmax = float(bbox_elem.find('xmax').text)
-                ymax = float(bbox_elem.find('ymax').text)
-                
-                # Parse attributes for cutting behavior
-                cutting = False
-                attributes = obj.find('attributes')
-                if attributes is not None:
-                    for attr in attributes.findall('attribute'):
-                        attr_name = attr.find('name')
-                        attr_value = attr.find('value')
-                        if attr_name is not None and attr_value is not None:
-                            if attr_name.text in ['Cutting', 'LaneChanging', 'OverTaking']:
-                                if attr_value.text.lower() == 'true':
-                                    cutting = True
-                
-                annotations.append({
-                    'label': name,
-                    'bbox': [xmin, ymin, xmax, ymax],
-                    'cutting': cutting
-                })
-        
-        return annotations
->>>>>>> 816649be
+        return objects