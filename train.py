import os
import sys
import torch
import torch.nn as nn
import torch.optim as optim
from torch.utils.data import DataLoader
from torchvision.transforms import Compose, Resize, ToTensor, Normalize
import numpy as np
from tqdm import tqdm
import wandb
from sklearn.metrics import f1_score, precision_recall_fscore_support
import warnings
warnings.filterwarnings('ignore')

# Ensure consistent absolute path for Colab and CLI
SRC_DIR = '/content/src'
if SRC_DIR not in sys.path:
    sys.path.insert(0, SRC_DIR)

# Import custom modules
from datasets.cutin_sequence_dataset import CutInSequenceDataset
from models.model import CutInDetectionModel
from utils.hungarian_matcher import HungarianMatcher
<<<<<<< HEAD
from utils.losses import CombinedLoss
=======
from utils.focal_loss import FocalLoss, WeightedBCELoss
from utils.collate_fn import custom_collate_fn

class OptimizedLoss(nn.Module):
    """Loss module for optimized cut-in detection."""

    def __init__(self, matcher, num_classes=4, cutin_weight=10.0):
        super().__init__()
        self.matcher = matcher
        self.num_classes = num_classes
        self.cutin_weight = cutin_weight
        
        # Class imbalance handling
        self.focal_loss = FocalLoss(alpha=1, gamma=2)
        self.bbox_loss = nn.L1Loss()
        self.cutin_loss = WeightedBCELoss(pos_weight=cutin_weight)
        
    def forward(self, outputs, targets):
        """Compute the loss given model outputs and targets."""
        indices = self.matcher(outputs, targets)
        
        # Compute losses
        loss_dict = {}
        
        # Classification loss with focal loss
        src_logits = outputs['pred_logits']
        target_classes = self._get_target_classes(targets, indices, src_logits.shape[0])
        target_classes = target_classes.to(src_logits.device)
        
        # Reshape for focal loss
        src_logits_flat = src_logits.view(-1, src_logits.shape[-1])
        target_classes_flat = target_classes.view(-1)
        
        loss_dict['loss_ce'] = self.focal_loss(src_logits_flat, target_classes_flat)
        
        # Bbox loss
        src_boxes = outputs['pred_boxes']
        target_boxes, src_indices = self._get_target_boxes(targets, indices, src_boxes.device)
        
        if target_boxes.numel() > 0 and len(src_indices) > 0:
            selected_src_boxes = src_boxes.view(-1, 4)[src_indices]
            loss_dict['loss_bbox'] = self.bbox_loss(selected_src_boxes, target_boxes)
        else:
            loss_dict['loss_bbox'] = torch.tensor(0.0, device=src_boxes.device)
        
        # Cut-in loss with heavy weighting for true cases
        src_cutin = outputs['pred_cutin']
        target_cutin = self._get_target_cutin(targets, indices, src_cutin.shape, src_cutin.device)
        loss_dict['loss_cutin'] = self.cutin_loss(src_cutin.view(-1), target_cutin.view(-1))
        
        # Total loss
        total_loss = (loss_dict['loss_ce'] + 
                     5 * loss_dict['loss_bbox'] + 
                     self.cutin_weight * loss_dict['loss_cutin'])
        
        loss_dict['total_loss'] = total_loss
        return loss_dict
    
    def _get_target_classes(self, targets, indices, batch_size):
        target_classes = torch.full((batch_size, 100), self.num_classes, dtype=torch.int64)
        for i, (src_idx, tgt_idx) in enumerate(indices):
            if len(tgt_idx) > 0:
                target_classes[i, src_idx] = targets[i]['labels'][tgt_idx]
        return target_classes
    
    def _get_target_boxes(self, targets, indices, device):
        target_boxes = []
        src_indices = []
        batch_offset = 0
        
        for i, (src_idx, tgt_idx) in enumerate(indices):
            if len(tgt_idx) > 0:
                target_boxes.append(targets[i]['boxes'][tgt_idx])
                src_indices.extend((src_idx + batch_offset * 100).tolist())
            batch_offset += 1
            
        if target_boxes:
            return torch.cat(target_boxes).to(device), src_indices
        return torch.empty(0, 4).to(device), []
    
    def _get_target_cutin(self, targets, indices, shape, device):
        target_cutin = torch.zeros(shape, dtype=torch.float32, device=device)
        for i, (src_idx, tgt_idx) in enumerate(indices):
            if len(tgt_idx) > 0 and len(targets[i]['cutting']) > 0:
                target_cutin[i, src_idx] = targets[i]['cutting'][tgt_idx].float()
        return target_cutin
>>>>>>> 816649be

def collate_fn(batch):
    """Enhanced collate function for proper batching"""
    images, annotations = zip(*batch)
    
    # Stack images
    images = torch.stack(images)
    
    # Process annotations into proper format
    targets = []
    class_mapping = {'Car': 1, 'MotorBike': 2, 'EgoVehicle': 3}
    
    for batch_idx, frame_annotations in enumerate(annotations):
        # Collect all objects from all frames in the sequence
        all_objects = []
        for frame_ann in frame_annotations:
            all_objects.extend(frame_ann)
        
        if len(all_objects) == 0:
            # Empty target
            targets.append({
                'labels': torch.tensor([], dtype=torch.long),
                'boxes': torch.zeros((0, 4)),
                'cutin': torch.tensor([], dtype=torch.float)
            })
            continue
        
        # Extract labels, boxes, and cutin flags
        labels = []
        boxes = []
        cutin_flags = []
        
        for obj in all_objects:
            # Map class name to index
            class_idx = class_mapping.get(obj['label'], 0)  # 0 for background/unknown
            labels.append(class_idx)
            
            # Use normalized bounding boxes
            boxes.append(obj['bbox_norm'])
            
            # Cut-in flag
            cutin_flags.append(1.0 if obj['cutting'] else 0.0)
        
        targets.append({
            'labels': torch.tensor(labels, dtype=torch.long),
            'boxes': torch.tensor(boxes, dtype=torch.float),
            'cutin': torch.tensor(cutin_flags, dtype=torch.float)
        })
    
    return images, targets

<<<<<<< HEAD
def calculate_metrics(outputs, targets, indices, threshold=0.5):
    """Calculate F1 score and other metrics"""
    all_pred_cutin = []
    all_true_cutin = []
    
    pred_cutin = outputs['pred_cutin']
    
    for batch_idx, (pred_idx, target_idx) in enumerate(indices):
        if len(pred_idx) > 0:
            # Get predictions for matched objects
            batch_pred_cutin = torch.sigmoid(pred_cutin[batch_idx, pred_idx])
            batch_true_cutin = targets[batch_idx]['cutin'][target_idx]
            
            # Convert to binary predictions
            binary_pred = (batch_pred_cutin > threshold).float()
            
            all_pred_cutin.extend(binary_pred.cpu().numpy())
            all_true_cutin.extend(batch_true_cutin.cpu().numpy())
    
    if len(all_pred_cutin) == 0:
        return {'f1': 0.0, 'precision': 0.0, 'recall': 0.0}
=======
def compute_metrics(outputs, targets, threshold=0.5):
    """Compute precision, recall, F1 for cut-in detection"""
    pred_cutin = (torch.sigmoid(outputs['pred_cutin']) > threshold).cpu().numpy()
    true_cutin = []
    
    for target in targets:
        if len(target['cutting']) > 0:
            true_cutin.extend(target['cutting'].cpu().numpy())
        else:
            # Add false entries for padding
            true_cutin.extend([False] * 100)  # num_queries
    
    # Flatten and match sizes
    pred_cutin_flat = pred_cutin.flatten()
    true_cutin = np.array(true_cutin[:len(pred_cutin_flat)])
    
    if len(true_cutin) == 0:
        return 0.0, 0.0, 0.0
    
    precision = precision_score(true_cutin, pred_cutin_flat, zero_division=0)
    recall = recall_score(true_cutin, pred_cutin_flat, zero_division=0)
    f1 = f1_score(true_cutin, pred_cutin_flat, zero_division=0)
>>>>>>> 816649be
    
    # Calculate metrics
    precision, recall, f1, _ = precision_recall_fscore_support(
        all_true_cutin, all_pred_cutin, average='binary', zero_division=0
    )
    
    return {
        'f1': f1,
        'precision': precision,
        'recall': recall
    }

def train_epoch(model, dataloader, optimizer, criterion, matcher, device, epoch):
    """Train for one epoch"""
    model.train()
    total_loss = 0
    all_losses = {'total_loss': [], 'class_loss': [], 'bbox_loss': [], 'giou_loss': [], 'cutin_loss': []}
    all_metrics = {'f1': [], 'precision': [], 'recall': []}
    
    pbar = tqdm(dataloader, desc=f'Epoch {epoch}')
    
<<<<<<< HEAD
    for batch_idx, (images, targets) in enumerate(pbar):
        images = images.to(device)  # (B, T, C, H, W)
        
        # Move targets to device
        for target in targets:
            target['labels'] = target['labels'].to(device)
            target['boxes'] = target['boxes'].to(device)
            target['cutin'] = target['cutin'].to(device)
        
        optimizer.zero_grad()
        
        # Forward pass
        outputs = model(images)
        
        # Hungarian matching
        indices = matcher.forward(outputs, targets)
        
        # Calculate loss
        losses = criterion(outputs, targets, indices)
        
        # Backward pass
        losses['total_loss'].backward()
        
        # Gradient clipping
        torch.nn.utils.clip_grad_norm_(model.parameters(), max_norm=1.0)
        
        optimizer.step()
        
        # Update metrics
        total_loss += losses['total_loss'].item()
        for key in all_losses:
            if key in losses:
                all_losses[key].append(losses[key].item())
        
        # Calculate F1 score
        metrics = calculate_metrics(outputs, targets, indices)
        for key in all_metrics:
            all_metrics[key].append(metrics[key])
        
        # Update progress bar
        pbar.set_postfix({
            'Loss': f"{losses['total_loss'].item():.4f}",
            'F1': f"{metrics['f1']:.4f}",
            'CutIn': f"{losses['cutin_loss'].item():.4f}"
        })
        
        # Log to wandb every 50 steps
        if batch_idx % 50 == 0:
            wandb.log({
                'train/step_loss': losses['total_loss'].item(),
                'train/step_f1': metrics['f1'],
                'train/step_cutin_loss': losses['cutin_loss'].item(),
                'train/step': epoch * len(dataloader) + batch_idx
            })
=======
    for i, (images, annotations) in enumerate(dataloader):
        try:
            images = images.to(device)
            targets = convert_annotations_to_targets(annotations)
            targets = [{k: v.to(device) for k, v in t.items()} for t in targets]
            
            optimizer.zero_grad()
            outputs = model(images, annotations)
            loss_dict = criterion(outputs, targets)
            
            loss = loss_dict['total_loss']
            loss.backward()
            
            # Gradient clipping
            torch.nn.utils.clip_grad_norm_(model.parameters(), max_norm=1.0)
            
            optimizer.step()
            
            # Compute metrics
            precision, recall, f1 = compute_metrics(outputs, targets)
            
            total_loss += loss.item()
            total_precision += precision
            total_recall += recall
            total_f1 += f1
            
            if i % 10 == 0:
                print(f"Epoch {epoch}, Step {i}")
                print(f"  Loss: {loss.item():.4f}")
                print(f"  CE: {loss_dict['loss_ce'].item():.4f}")
                print(f"  BBox: {loss_dict['loss_bbox'].item():.4f}")
                print(f"  CutIn: {loss_dict['loss_cutin'].item():.4f}")
                print(f"  Precision: {precision:.4f}, Recall: {recall:.4f}, F1: {f1:.4f}")
                
        except Exception as e:
            print(f"Error in batch {i}: {e}")
            continue
>>>>>>> 816649be
    
    # Calculate epoch averages
    avg_loss = total_loss / len(dataloader)
    avg_metrics = {key: np.mean(values) for key, values in all_metrics.items()}
    avg_losses = {key: np.mean(values) for key, values in all_losses.items()}
    
    return avg_loss, avg_metrics, avg_losses

def validate(model, dataloader, criterion, matcher, device):
    """Validation loop"""
    model.eval()
    total_loss = 0
    all_metrics = {'f1': [], 'precision': [], 'recall': []}
    
    with torch.no_grad():
        for images, targets in tqdm(dataloader, desc='Validation'):
            images = images.to(device)
            
            # Move targets to device
            for target in targets:
                target['labels'] = target['labels'].to(device)
                target['boxes'] = target['boxes'].to(device)
                target['cutin'] = target['cutin'].to(device)
            
            # Forward pass
            outputs = model(images)
            
            # Hungarian matching
            indices = matcher.forward(outputs, targets)
            
            # Calculate loss
            losses = criterion(outputs, targets, indices)
            total_loss += losses['total_loss'].item()
            
            # Calculate metrics
            metrics = calculate_metrics(outputs, targets, indices)
            for key in all_metrics:
                all_metrics[key].append(metrics[key])
    
    avg_loss = total_loss / len(dataloader)
    avg_metrics = {key: np.mean(values) for key, values in all_metrics.items()}
    
    return avg_loss, avg_metrics

def main():
<<<<<<< HEAD
    # Initialize wandb
    wandb.init(
        project="cutin-detection-hackathon",
        config={
            "learning_rate": 1e-4,
            "batch_size": 4,
            "epochs": 50,
            "model": "ViT-L + GRU + DETR",
            "sequence_length": 5,
            "roi_filter": True,
            "class_balance": True
        }
    )
=======
    # Dataset and DataLoader with custom collate function
    root_dir = "/content/distribution/Train"
    
    # Enhanced transforms with normalization
    transform = Compose([
        Resize((224, 224)),
        ToTensor(),
        Normalize(mean=[0.485, 0.456, 0.406], std=[0.229, 0.224, 0.225])
    ])
    
    dataset = CutInSequenceDataset(root_dir=root_dir, transform=transform, sequence_length=5)
    
    # Use custom collate function to handle variable sequence lengths
    dataloader = DataLoader(
        dataset, 
        batch_size=2,  # Reduced batch size for stability
        shuffle=True, 
        num_workers=0,  # Set to 0 to avoid multiprocessing issues
        collate_fn=custom_collate_fn
    )
    
    print(f"Dataset loaded with {len(dataset)} sequences")
>>>>>>> 816649be
    
    # Setup
    device = torch.device('cuda' if torch.cuda.is_available() else 'cpu')
    print(f"Using device: {device}")
    
<<<<<<< HEAD
    # Enhanced transforms
    transform = Compose([
        Resize((224, 224)),
        ToTensor(),
        Normalize(mean=[0.485, 0.456, 0.406], std=[0.229, 0.224, 0.225])
    ])
    
    # Datasets with all optimizations
    train_dataset = CutInSequenceDataset(
        root_dir="/content/distribution/Train",
        transform=transform,
        roi_filter=True,
        balance_classes=True,
        augment=True
    )
    
    val_dataset = CutInSequenceDataset(
        root_dir="/content/distribution/Val",
        transform=transform,
        roi_filter=True,
        balance_classes=False,  # Don't balance validation set
        augment=False
    )
    
    # Data loaders
    train_loader = DataLoader(
        train_dataset, 
        batch_size=4, 
        shuffle=True, 
        collate_fn=collate_fn,
        num_workers=2,
        pin_memory=True
    )
    
    val_loader = DataLoader(
        val_dataset, 
        batch_size=4, 
        shuffle=False, 
        collate_fn=collate_fn,
        num_workers=2,
        pin_memory=True
    )
=======
    model = OptimizedCutInDetectionModel(num_classes=4).to(device)
>>>>>>> 816649be
    
    # Model
    model = CutInDetectionModel(num_classes=4, num_queries=100, hidden_dim=512)
    model.to(device)
    
    # Hungarian matcher
    matcher = HungarianMatcher(
        cost_class=1.0,
        cost_bbox=5.0,
        cost_giou=2.0,
        cost_cutin=10.0  # High cost for cut-in mismatches
    )
    
    # Advanced loss function
    criterion = CombinedLoss(
        class_weight=1.0,
        bbox_weight=5.0,
        giou_weight=2.0,
        cutin_weight=10.0,  # High weight for cut-in loss
        cutin_pos_weight=10.0  # 10x penalty for false negatives
    )
    
    # Optimizer with weight decay
    optimizer = optim.AdamW(
        model.parameters(), 
        lr=1e-4, 
        weight_decay=1e-4,
        betas=(0.9, 0.999)
    )
    
    # Learning rate scheduler
    scheduler = optim.lr_scheduler.CosineAnnealingLR(
        optimizer, 
        T_max=50, 
        eta_min=1e-6
    )
    
    # Training loop
<<<<<<< HEAD
    best_f1 = 0.0
    patience = 10
    patience_counter = 0
    
    for epoch in range(50):
        print(f"\nEpoch {epoch+1}/50")
        
        # Train
        train_loss, train_metrics, train_losses = train_epoch(
            model, train_loader, optimizer, criterion, matcher, device, epoch
        )
=======
    best_f1 = 0
    for epoch in range(20):
        print(f"\nStarting Epoch {epoch}")
        metrics = train_epoch(model, dataloader, optimizer, criterion, device, epoch)
>>>>>>> 816649be
        
        # Validate
        val_loss, val_metrics = validate(
            model, val_loader, criterion, matcher, device
        )
        
        # Update learning rate
        scheduler.step()
        
        # Log to wandb
        wandb.log({
            'epoch': epoch,
            'train/loss': train_loss,
            'train/f1': train_metrics['f1'],
            'train/precision': train_metrics['precision'],
            'train/recall': train_metrics['recall'],
            'val/loss': val_loss,
            'val/f1': val_metrics['f1'],
            'val/precision': val_metrics['precision'],
            'val/recall': val_metrics['recall'],
            'lr': optimizer.param_groups[0]['lr']
        })
        
        print(f"Train Loss: {train_loss:.4f}, Train F1: {train_metrics['f1']:.4f}")
        print(f"Val Loss: {val_loss:.4f}, Val F1: {val_metrics['f1']:.4f}")
        
        # Save best model
        if val_metrics['f1'] > best_f1:
            best_f1 = val_metrics['f1']
            torch.save({
                'epoch': epoch,
                'model_state_dict': model.state_dict(),
                'optimizer_state_dict': optimizer.state_dict(),
                'best_f1': best_f1,
                'val_metrics': val_metrics
            }, 'best_model.pth')
            patience_counter = 0
            print(f"New best F1: {best_f1:.4f}")
        else:
            patience_counter += 1
        
        # Early stopping
        if patience_counter >= patience:
            print(f"Early stopping after {patience} epochs without improvement")
            break
    
    print(f"Training completed! Best F1: {best_f1:.4f}")
    wandb.finish()

if __name__ == '__main__':
    main()<|MERGE_RESOLUTION|>--- conflicted
+++ resolved
@@ -5,6 +5,7 @@
 import torch.optim as optim
 from torch.utils.data import DataLoader
 from torchvision.transforms import Compose, Resize, ToTensor, Normalize
+from torchvision.transforms import Compose, Resize, ToTensor, Normalize
 import numpy as np
 from tqdm import tqdm
 import wandb
@@ -17,100 +18,10 @@
 if SRC_DIR not in sys.path:
     sys.path.insert(0, SRC_DIR)
 
-# Import custom modules
 from datasets.cutin_sequence_dataset import CutInSequenceDataset
 from models.model import CutInDetectionModel
 from utils.hungarian_matcher import HungarianMatcher
-<<<<<<< HEAD
 from utils.losses import CombinedLoss
-=======
-from utils.focal_loss import FocalLoss, WeightedBCELoss
-from utils.collate_fn import custom_collate_fn
-
-class OptimizedLoss(nn.Module):
-    """Loss module for optimized cut-in detection."""
-
-    def __init__(self, matcher, num_classes=4, cutin_weight=10.0):
-        super().__init__()
-        self.matcher = matcher
-        self.num_classes = num_classes
-        self.cutin_weight = cutin_weight
-        
-        # Class imbalance handling
-        self.focal_loss = FocalLoss(alpha=1, gamma=2)
-        self.bbox_loss = nn.L1Loss()
-        self.cutin_loss = WeightedBCELoss(pos_weight=cutin_weight)
-        
-    def forward(self, outputs, targets):
-        """Compute the loss given model outputs and targets."""
-        indices = self.matcher(outputs, targets)
-        
-        # Compute losses
-        loss_dict = {}
-        
-        # Classification loss with focal loss
-        src_logits = outputs['pred_logits']
-        target_classes = self._get_target_classes(targets, indices, src_logits.shape[0])
-        target_classes = target_classes.to(src_logits.device)
-        
-        # Reshape for focal loss
-        src_logits_flat = src_logits.view(-1, src_logits.shape[-1])
-        target_classes_flat = target_classes.view(-1)
-        
-        loss_dict['loss_ce'] = self.focal_loss(src_logits_flat, target_classes_flat)
-        
-        # Bbox loss
-        src_boxes = outputs['pred_boxes']
-        target_boxes, src_indices = self._get_target_boxes(targets, indices, src_boxes.device)
-        
-        if target_boxes.numel() > 0 and len(src_indices) > 0:
-            selected_src_boxes = src_boxes.view(-1, 4)[src_indices]
-            loss_dict['loss_bbox'] = self.bbox_loss(selected_src_boxes, target_boxes)
-        else:
-            loss_dict['loss_bbox'] = torch.tensor(0.0, device=src_boxes.device)
-        
-        # Cut-in loss with heavy weighting for true cases
-        src_cutin = outputs['pred_cutin']
-        target_cutin = self._get_target_cutin(targets, indices, src_cutin.shape, src_cutin.device)
-        loss_dict['loss_cutin'] = self.cutin_loss(src_cutin.view(-1), target_cutin.view(-1))
-        
-        # Total loss
-        total_loss = (loss_dict['loss_ce'] + 
-                     5 * loss_dict['loss_bbox'] + 
-                     self.cutin_weight * loss_dict['loss_cutin'])
-        
-        loss_dict['total_loss'] = total_loss
-        return loss_dict
-    
-    def _get_target_classes(self, targets, indices, batch_size):
-        target_classes = torch.full((batch_size, 100), self.num_classes, dtype=torch.int64)
-        for i, (src_idx, tgt_idx) in enumerate(indices):
-            if len(tgt_idx) > 0:
-                target_classes[i, src_idx] = targets[i]['labels'][tgt_idx]
-        return target_classes
-    
-    def _get_target_boxes(self, targets, indices, device):
-        target_boxes = []
-        src_indices = []
-        batch_offset = 0
-        
-        for i, (src_idx, tgt_idx) in enumerate(indices):
-            if len(tgt_idx) > 0:
-                target_boxes.append(targets[i]['boxes'][tgt_idx])
-                src_indices.extend((src_idx + batch_offset * 100).tolist())
-            batch_offset += 1
-            
-        if target_boxes:
-            return torch.cat(target_boxes).to(device), src_indices
-        return torch.empty(0, 4).to(device), []
-    
-    def _get_target_cutin(self, targets, indices, shape, device):
-        target_cutin = torch.zeros(shape, dtype=torch.float32, device=device)
-        for i, (src_idx, tgt_idx) in enumerate(indices):
-            if len(tgt_idx) > 0 and len(targets[i]['cutting']) > 0:
-                target_cutin[i, src_idx] = targets[i]['cutting'][tgt_idx].float()
-        return target_cutin
->>>>>>> 816649be
 
 def collate_fn(batch):
     """Enhanced collate function for proper batching"""
@@ -162,7 +73,6 @@
     
     return images, targets
 
-<<<<<<< HEAD
 def calculate_metrics(outputs, targets, indices, threshold=0.5):
     """Calculate F1 score and other metrics"""
     all_pred_cutin = []
@@ -184,30 +94,6 @@
     
     if len(all_pred_cutin) == 0:
         return {'f1': 0.0, 'precision': 0.0, 'recall': 0.0}
-=======
-def compute_metrics(outputs, targets, threshold=0.5):
-    """Compute precision, recall, F1 for cut-in detection"""
-    pred_cutin = (torch.sigmoid(outputs['pred_cutin']) > threshold).cpu().numpy()
-    true_cutin = []
-    
-    for target in targets:
-        if len(target['cutting']) > 0:
-            true_cutin.extend(target['cutting'].cpu().numpy())
-        else:
-            # Add false entries for padding
-            true_cutin.extend([False] * 100)  # num_queries
-    
-    # Flatten and match sizes
-    pred_cutin_flat = pred_cutin.flatten()
-    true_cutin = np.array(true_cutin[:len(pred_cutin_flat)])
-    
-    if len(true_cutin) == 0:
-        return 0.0, 0.0, 0.0
-    
-    precision = precision_score(true_cutin, pred_cutin_flat, zero_division=0)
-    recall = recall_score(true_cutin, pred_cutin_flat, zero_division=0)
-    f1 = f1_score(true_cutin, pred_cutin_flat, zero_division=0)
->>>>>>> 816649be
     
     # Calculate metrics
     precision, recall, f1, _ = precision_recall_fscore_support(
@@ -229,7 +115,6 @@
     
     pbar = tqdm(dataloader, desc=f'Epoch {epoch}')
     
-<<<<<<< HEAD
     for batch_idx, (images, targets) in enumerate(pbar):
         images = images.to(device)  # (B, T, C, H, W)
         
@@ -284,45 +169,6 @@
                 'train/step_cutin_loss': losses['cutin_loss'].item(),
                 'train/step': epoch * len(dataloader) + batch_idx
             })
-=======
-    for i, (images, annotations) in enumerate(dataloader):
-        try:
-            images = images.to(device)
-            targets = convert_annotations_to_targets(annotations)
-            targets = [{k: v.to(device) for k, v in t.items()} for t in targets]
-            
-            optimizer.zero_grad()
-            outputs = model(images, annotations)
-            loss_dict = criterion(outputs, targets)
-            
-            loss = loss_dict['total_loss']
-            loss.backward()
-            
-            # Gradient clipping
-            torch.nn.utils.clip_grad_norm_(model.parameters(), max_norm=1.0)
-            
-            optimizer.step()
-            
-            # Compute metrics
-            precision, recall, f1 = compute_metrics(outputs, targets)
-            
-            total_loss += loss.item()
-            total_precision += precision
-            total_recall += recall
-            total_f1 += f1
-            
-            if i % 10 == 0:
-                print(f"Epoch {epoch}, Step {i}")
-                print(f"  Loss: {loss.item():.4f}")
-                print(f"  CE: {loss_dict['loss_ce'].item():.4f}")
-                print(f"  BBox: {loss_dict['loss_bbox'].item():.4f}")
-                print(f"  CutIn: {loss_dict['loss_cutin'].item():.4f}")
-                print(f"  Precision: {precision:.4f}, Recall: {recall:.4f}, F1: {f1:.4f}")
-                
-        except Exception as e:
-            print(f"Error in batch {i}: {e}")
-            continue
->>>>>>> 816649be
     
     # Calculate epoch averages
     avg_loss = total_loss / len(dataloader)
@@ -368,7 +214,6 @@
     return avg_loss, avg_metrics
 
 def main():
-<<<<<<< HEAD
     # Initialize wandb
     wandb.init(
         project="cutin-detection-hackathon",
@@ -382,36 +227,11 @@
             "class_balance": True
         }
     )
-=======
-    # Dataset and DataLoader with custom collate function
-    root_dir = "/content/distribution/Train"
-    
-    # Enhanced transforms with normalization
-    transform = Compose([
-        Resize((224, 224)),
-        ToTensor(),
-        Normalize(mean=[0.485, 0.456, 0.406], std=[0.229, 0.224, 0.225])
-    ])
-    
-    dataset = CutInSequenceDataset(root_dir=root_dir, transform=transform, sequence_length=5)
-    
-    # Use custom collate function to handle variable sequence lengths
-    dataloader = DataLoader(
-        dataset, 
-        batch_size=2,  # Reduced batch size for stability
-        shuffle=True, 
-        num_workers=0,  # Set to 0 to avoid multiprocessing issues
-        collate_fn=custom_collate_fn
-    )
-    
-    print(f"Dataset loaded with {len(dataset)} sequences")
->>>>>>> 816649be
     
     # Setup
     device = torch.device('cuda' if torch.cuda.is_available() else 'cpu')
     print(f"Using device: {device}")
     
-<<<<<<< HEAD
     # Enhanced transforms
     transform = Compose([
         Resize((224, 224)),
@@ -454,9 +274,6 @@
         num_workers=2,
         pin_memory=True
     )
-=======
-    model = OptimizedCutInDetectionModel(num_classes=4).to(device)
->>>>>>> 816649be
     
     # Model
     model = CutInDetectionModel(num_classes=4, num_queries=100, hidden_dim=512)
@@ -495,7 +312,6 @@
     )
     
     # Training loop
-<<<<<<< HEAD
     best_f1 = 0.0
     patience = 10
     patience_counter = 0
@@ -507,12 +323,6 @@
         train_loss, train_metrics, train_losses = train_epoch(
             model, train_loader, optimizer, criterion, matcher, device, epoch
         )
-=======
-    best_f1 = 0
-    for epoch in range(20):
-        print(f"\nStarting Epoch {epoch}")
-        metrics = train_epoch(model, dataloader, optimizer, criterion, device, epoch)
->>>>>>> 816649be
         
         # Validate
         val_loss, val_metrics = validate(
